// Copyright 2013 Google LLC
//
// Licensed under the Apache License, Version 2.0 (the "License");
// you may not use this file except in compliance with the License.
// You may obtain a copy of the License at
//
//      http://www.apache.org/licenses/LICENSE-2.0
//
// Unless required by applicable law or agreed to in writing, software
// distributed under the License is distributed on an "AS IS" BASIS,
// WITHOUT WARRANTIES OR CONDITIONS OF ANY KIND, either express or implied.
// See the License for the specific language governing permissions and
// limitations under the License.

import * as assert from 'assert';
import {describe, it, afterEach} from 'mocha';
import {GaxiosOptions} from 'gaxios';
import * as nock from 'nock';
import {DefaultTransporter, RequestError} from '../src/transporters';

describe('transporters', () => {
  const savedEnv = process.env;
  afterEach(() => {
    process.env = savedEnv;
  });

  nock.disableNetConnect();

  const defaultUserAgentRE = 'google-api-nodejs-client/\\d+.\\d+.\\d+';
  const transporter = new DefaultTransporter();

  it('should set default adapter to node.js', () => {
    const opts = transporter.configure();
    const re = new RegExp(defaultUserAgentRE);
    assert(re.test(opts.headers!['User-Agent']));
  });

  it('should append default client user agent to the existing user agent', () => {
    const applicationName = 'MyTestApplication-1.0';
    const opts = transporter.configure({
      headers: {'User-Agent': applicationName},
      url: '',
    });
    const re = new RegExp(applicationName + ' ' + defaultUserAgentRE);
    assert(re.test(opts.headers!['User-Agent']));
  });

  it('should not append default client user agent to the existing user agent more than once', () => {
    const appName = 'MyTestApplication-1.0 google-api-nodejs-client/foobear';
    const opts = transporter.configure({
      headers: {'User-Agent': appName},
      url: '',
    });
    assert.strictEqual(opts.headers!['User-Agent'], appName);
  });

  it('should add x-goog-api-client header if none exists', () => {
    const opts = transporter.configure({
      url: '',
    });
    assert(/^gl-node\/[.-\w$]+$/.test(opts.headers!['x-goog-api-client']));
  });

  it('should append to x-goog-api-client header if it exists', () => {
    const opts = transporter.configure({
      headers: {'x-goog-api-client': 'gdcl/1.0.0'},
      url: '',
    });
    assert(/^gdcl\/[.-\w$]+$/.test(opts.headers!['x-goog-api-client']));
  });

  // see: https://github.com/googleapis/google-auth-library-nodejs/issues/819
  it('should not append x-goog-api-client header multiple times', () => {
    const opts = {
      headers: {'x-goog-api-client': 'gdcl/1.0.0'},
      url: '',
    };
    let configuredOpts = transporter.configure(opts);
    configuredOpts = transporter.configure(opts);
    assert(
      /^gdcl\/[.-\w$]+$/.test(configuredOpts.headers!['x-goog-api-client'])
    );
  });

  it('should create a single error from multiple response errors', done => {
    const firstError = {message: 'Error 1'};
    const secondError = {message: 'Error 2'};
    const url = 'http://example.com';
    const scope = nock(url)
      .get('/')
      .reply(400, {error: {code: 500, errors: [firstError, secondError]}});
<<<<<<< HEAD
    transporter.request({url}, error => {
      scope.done();
      assert.strictEqual(error!.message, 'Error 1\nError 2');
      assert.strictEqual((error as RequestError).code, '500');
      assert.strictEqual((error as RequestError).errors.length, 2);
      done();
    });
=======
    transporter.request({url}).then(
      () => {
        scope.done();
        done('Unexpected promise success');
      },
      error => {
        scope.done();
        assert.strictEqual(error!.message, 'Error 1\nError 2');
        assert.strictEqual((error as RequestError).code, 500);
        assert.strictEqual((error as RequestError).errors.length, 2);
        done();
      }
    );
>>>>>>> 11241e46
  });

  it('should return an error for a 404 response', done => {
    const url = 'http://example.com';
    const scope = nock(url).get('/').reply(404, 'Not found');
    transporter.request({url}).then(
      () => {
        scope.done();
        done('Unexpected promise success');
      },
      error => {
        scope.done();
        assert.strictEqual(error!.message, 'Not found');
        assert.strictEqual((error as RequestError).code, '404');
        done();
      }
    );
  });

  it('should return an error if you try to use request config options with a promise', async () => {
    const expected = new RegExp(
      "'uri' is not a valid configuration option. Please use 'url' instead. This " +
        'library is using Axios for requests. Please see https://github.com/axios/axios ' +
        'to learn more about the valid request options.'
    );
    const uri = 'http://example.com/api';
    assert.throws(() => transporter.request({uri} as GaxiosOptions), expected);
  });

  it('should support invocation with async/await', async () => {
    const url = 'http://example.com';
    const scope = nock(url).get('/').reply(200);
    const res = await transporter.request({url});
    scope.done();
    assert.strictEqual(res.status, 200);
  });

  it('should throw if using async/await', async () => {
    const url = 'http://example.com';
    const scope = nock(url).get('/').reply(500, '🦃');
    await assert.rejects(transporter.request({url}), /🦃/);
    scope.done();
  });

  it('should work with a callback', done => {
    const url = 'http://example.com';
    const scope = nock(url).get('/').reply(200);
    transporter.request({url}).then(
      res => {
        scope.done();
        assert.strictEqual(res!.status, 200);
        done();
      },
      _error => {
        scope.done();
        done('Unexpected promise failure');
      }
    );
  });

  // tslint:disable-next-line ban
  it.skip('should use the https proxy if one is configured', async () => {
    process.env['https_proxy'] = 'https://han:solo@proxy-server:1234';
    const transporter = new DefaultTransporter();
    const scope = nock('https://proxy-server:1234')
      .get('https://example.com/fake', undefined, {
        reqheaders: {
          host: 'example.com',
          accept: /.*/g,
          'user-agent': /google-api-nodejs-client\/.*/g,
          'proxy-authorization': /.*/g,
        },
      })
      .reply(200);
    const url = 'https://example.com/fake';
    const result = await transporter.request({url});
    scope.done();
    assert.strictEqual(result.status, 200);
  });
});<|MERGE_RESOLUTION|>--- conflicted
+++ resolved
@@ -89,15 +89,6 @@
     const scope = nock(url)
       .get('/')
       .reply(400, {error: {code: 500, errors: [firstError, secondError]}});
-<<<<<<< HEAD
-    transporter.request({url}, error => {
-      scope.done();
-      assert.strictEqual(error!.message, 'Error 1\nError 2');
-      assert.strictEqual((error as RequestError).code, '500');
-      assert.strictEqual((error as RequestError).errors.length, 2);
-      done();
-    });
-=======
     transporter.request({url}).then(
       () => {
         scope.done();
@@ -111,7 +102,6 @@
         done();
       }
     );
->>>>>>> 11241e46
   });
 
   it('should return an error for a 404 response', done => {
