--- conflicted
+++ resolved
@@ -196,7 +196,6 @@
   static DefaultTransporter = DefaultTransporter;
 
   /**
-<<<<<<< HEAD
    * Different versions of `GoogleAuth` may use this method to ensure
    * the provided `AuthClient` or `GoogleAuthLike` has the appropriate
    * capabilities required for its respective version.
@@ -220,7 +219,7 @@
     return auth as GoogleAuth<T>;
   }
 
-=======
+  /*
    * Configuration is resolved in the following order of precedence:
    * - {@link GoogleAuthOptions.credentials `credentials`}
    * - {@link GoogleAuthOptions.keyFilename `keyFilename`}
@@ -231,7 +230,6 @@
    *
    * @param opts
    */
->>>>>>> 56cb3ad2
   constructor(opts?: GoogleAuthOptions<T>) {
     opts = opts || {};
 
