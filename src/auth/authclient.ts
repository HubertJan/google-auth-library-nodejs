--- conflicted
+++ resolved
@@ -18,8 +18,7 @@
 import {DefaultTransporter, Transporter} from '../transporters';
 import {Credentials} from './credentials';
 import {Headers} from './oauth2client';
-<<<<<<< HEAD
-import {pkg} from '../util';
+import {pkg, OriginalAndCamel, originalOrCamelOptions} from '../util';
 
 /**
  * Support `instanceof` operator for `AuthClient`s in different versions of this library.
@@ -27,9 +26,6 @@
  * @see {@link AuthClient[Symbol.hasInstance]}
  */
 export const AUTH_CLIENT_SYMBOL = Symbol.for(`${pkg.name}-authclient`);
-=======
-import {OriginalAndCamel, originalOrCamelOptions} from '../util';
->>>>>>> 02e30d4b
 
 /**
  * Base auth configurations (e.g. from JWT or `.json` files) with conventional
